--- conflicted
+++ resolved
@@ -651,8 +651,8 @@
 
 			$attachment_id = wp_update_post( $attachment_arr );
 		} else {
-<<<<<<< HEAD
 			// Check for existing attachment matching this ID.
+			// Used only on Accuweather/nested meta branch.
 			$attachment = get_posts(
 				[
 					'post_type'        => 'attachment',
@@ -680,8 +680,6 @@
 				return $attachment[0];
 			}
 
-=======
->>>>>>> 888b1f1e
 			// Download the file to WordPress.
 			$attachment_id = $this->media_sideload_file(
 				$source['url'],
